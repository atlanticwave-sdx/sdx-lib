import ipywidgets as widgets
import json
import logging
import pandas as pd
import re
import requests
import sys

from IPython.display import display
from requests.exceptions import RequestException, HTTPError, Timeout
from typing import Optional, List, Dict, Union, Tuple

from sdxlib.sdx_exception import SDXException
from sdxlib.sdx_response import SDXResponse, SDXTopologyResponse
from sdxlib.sdx_topology import Topology, Port, Status

# Basic configuration for logging to stdout
# logging.basicConfig(level=logging.DEBUG, format='%(asctime)s - %(levelname)s - %(message)s')

"""sdxlib

A Python client library for interacting with the AtlanticWave-SDX L2VPN API.
"""


class SDXClient:
    """A client class for managing interactions
        with the AtlanticWave-SDX L2VPN API.

    Attributes:
    - base_url (str): The base URL of the SDX API.
    - _name (str): Private attribute for storing the name of the L2VPN.
    - _endpoints (list): Private attribute for storing the list of endpoints.

    Raises:
    - ValueError: If provided parameters do not meet requirements.
    - SDXException: If an API request fails.
    """

    PORT_ID_PATTERN = (
        r"^urn:sdx:port:[a-zA-Z0-9.,-_\/]+:[a-zA-Z0-9.,-_\/]+:[a-zA-Z0-9.,-_\/]+$"
    )

    VERSION = "1.0"

    def __init__(
        self,
        fabric_token = None,
        base_url: Optional[str] = None,
        name: Optional[str] = None,
        endpoints: Optional[List[Dict[str, str]]] = None,
        description: Optional[str] = None,
        notifications: Optional[List[Dict[str, str]]] = None,
        scheduling: Optional[Dict[str, str]] = None,
        qos_metrics: Optional[Dict[str, Dict[str, Union[int, bool]]]] = None,
        logger: Optional[logging.Logger] = None,
    ) -> None:
        """Initializes an instance of SDXClient.

        Args:
        - base_url (Optional[str]): The base URL of the SDX API.
        - name (Optional[str]): The name of the SDX client.
        - endpoints (Optional[List[Dict[str, str]]]): List  of dictionaries with 'port_id' and 'vlan' keys for each endpoint.
        - description (Optional[str]): Description of the client (default: None).
        - notifications (Optional[List[Dict[str, str]]]): List of dictionaries, each with a single 'email' key (default: None).
        - scheduling (Optional[Dict[str, str]]): Scheduling configuration (default: None).
        - qos_metrics (Optional[Dict[str, str]]): Quality of service metrics (default: None).
        """

        self.fabric_token = fabric_token
        self.base_url = base_url
        self.name = name
        self.endpoints = endpoints
        self.description = description
        self.notifications = notifications
        self.scheduling = scheduling
        self.qos_metrics = qos_metrics
        self._logger = logger or logging.getLogger(__name__)
        self._request_cache = {}

<<<<<<< HEAD
    #     self.token = self._load_fabric_token()

    # def _load_fabric_token(self) -> Optional[str]:
    #     token_path = os.getenv("FABRIC_TOKEN_LOCATION", "/home/fabric/.tokens.json")
    #     try:
    #         with open(token_path, "r") as f:
    #             token_data = json.load(f)
    #             return token_data.get("token")
    #     except (FileNotFoundError, json.JSONDecodeError) as e:
    #         self._logger.error(f"Could not load FABRIC token: {e}")
    #         return None

    # Set global Pandas display options
    pd.set_option(
        "display.max_colwidth", None
    )  # Show full column width without truncation
    pd.set_option("display.width", 1000)  # Expand the display width to prevent wrapping
    pd.set_option("display.max_columns", None)  # Ensure all columns are shown if needed

=======
>>>>>>> 9ef8d9b6
    @property
    def base_url(self) -> str:
        """Getter for base_url attribute."""
        return self._base_url

    @base_url.setter
    def base_url(self, value: str):
        """Setter for base_url attribute."""
        if not isinstance(value, str) or not value.strip():
            raise ValueError("Base URL must be a non-empty string.")
        self._base_url = value

    @property
    def name(self) -> Optional[str]:
        """Getter for name attribute."""
        return self._name

    @name.setter
    def name(self, value: Optional[str]):
        """Setter for name attribute."""
        if value is not None and (
            not isinstance(value, str) or not value.strip() or len(value) > 50
        ):
            raise ValueError(
                "Name must be a non-empty string with maximum 50 characters."
            )
        self._name = value

    @property
    def endpoints(self) -> Optional[List[Dict[str, str]]]:
        """Getter for endpoint attribute."""
        return self._endpoints

    @endpoints.setter
    def endpoints(self, value: Optional[List[Dict[str, str]]]):
        """Setter for endpoint attribute."""
        self._endpoints = self._validate_endpoints(value) if value else None

    @property
    def description(self) -> Optional[str]:
        """Getter for description attribute."""
        return self._description

    @description.setter
    def description(self, value: Optional[str]):
        """Setter for description attribute."""
        if value is None or not value:
            self._description = None
        elif value is not None and len(value) > 255:
            raise ValueError("Description attribute must be less than 256 characters.")
        else:
            self._description = value

    @property
    def notifications(self) -> Optional[List[Dict[str, str]]]:
        """Getter for notifications attribute."""
        return self._notifications

    @notifications.setter
    def notifications(self, value: Optional[List[Dict[str, str]]]):
        """Setter for notifications attribute."""
        if value is None or not value:
            self._notifications = None
        else:
            self._notifications = self._validate_notifications(value)

    @property
    def scheduling(self) -> Optional[Dict[str, str]]:
        """Getter for scheduling attribute."""
        return self._scheduling

    @scheduling.setter
    def scheduling(self, value: Optional[Dict[str, str]]):
        """Setter for scheduling attribute."""
        if value is None or not value:
            self._scheduling = None
            return

        if not isinstance(value, dict):
            raise TypeError("Scheduling attribute must be a dictionary.")

        self._validate_scheduling(value)
        self._scheduling = value

    @property
    def qos_metrics(self) -> Optional[Dict[str, Dict[str, Union[int, bool]]]]:
        """Getter for qos_metrics attribute."""
        return self._qos_metrics

    @qos_metrics.setter
    def qos_metrics(self, value: Optional[Dict[str, Dict[str, Union[int, bool]]]]):
        """Setter for qos_metrics attribute."""
        if value is None or not value:
            self._qos_metrics = None
            return

        self._validate_qos_metric(value)
        self._qos_metrics = value

    # Endpoints Methods
    def _validate_endpoints(
        self, endpoints: Optional[List[Dict[str, str]]]
    ) -> List[Dict[str, str]]:
        """Validates the provided list of endpoints.

        Args:
            endpoints (Optional[List[Dict[str, str]]]): List of endpoint dictionaries.

        Returns:
            List[Dict[str, str]]: Validated list of endpoint dictionaries.

        Raises:
            TypeError: If endpoints is not a list.
            ValueError: If endpoints list is empty or does not contain at least 2 entries,
                or if VLAN configuration is invalid.
        """
        if endpoints is None:
            return []
        if not isinstance(endpoints, list):
            raise TypeError("Endpoints must be a list.")
        if len(endpoints) < 2:
            raise ValueError("Endpoints must contain at least 2 entries.")

        vlans = set()
        vlan_ranges = set()
        special_vlans = {"any", "all", "untagged"}
        has_vlan_range = False
        has_single_vlan = False
        has_special_vlan = False
        has_any_untagged = False

        validated_endpoints = []
        for endpoint in endpoints:
            validated_endpoint = self._validate_endpoint_dict(endpoint)
            validated_endpoints.append(validated_endpoint)

            vlan_value = endpoint["vlan"]
            if vlan_value in special_vlans:
                vlans.add(vlan_value)
                if vlan_value in {"any", "untagged"}:
                    has_any_untagged = True
                else:
                    has_special_vlan = True
            elif vlan_value.isdigit():
                has_single_vlan = True
                vlans.add(vlan_value)
            elif ":" in vlan_value:
                vlan_ranges.add(vlan_value)
                has_vlan_range = True

            # Check VLAN consistency across endpoints.
            if has_vlan_range and (
                len(vlan_ranges) > 1
                or has_single_vlan
                or has_special_vlan
                or has_any_untagged
            ):
                raise ValueError(
                    "All endpoints must have the same VLAN value if one endpoint is 'all' or a range."
                )

            if has_special_vlan and (
                len(vlans) > 1 or has_single_vlan or has_vlan_range
            ):
                raise ValueError(
                    "All endpoints must have the same VLAN value if one endpoint is 'all' or a range."
                )

        return validated_endpoints

    def _validate_endpoint_dict(self, endpoint_dict: Dict[str, str]) -> Dict[str, str]:
        """Validates a single endpoint dictionary.

        Args:
            endpoint_dict (Dict[str, str]): Endpoint dictionary.

        Returns:
            Dict[str, str]: Validated endpoint dictionary.

        Raises:
            TypeError: If endpoint_dict is not a dictionary.
            ValueError: If endpoint_dict does not contain required keys or VLAN is invalid.
        """
        if not isinstance(endpoint_dict, dict):
            raise TypeError("Endpoints must be a list of dictionaries.")

        # Validate 'port_id'
        if "port_id" not in endpoint_dict or not endpoint_dict["port_id"]:
            raise ValueError("Each endpoint must contain a non-empty 'port_id' key.")
        if not re.match(self.PORT_ID_PATTERN, endpoint_dict["port_id"]):
            raise ValueError(f"Invalid port_id format: {endpoint_dict['port_id']}")

        # Validate 'vlan'
        if "vlan" not in endpoint_dict or not endpoint_dict["vlan"]:
            raise ValueError("Each endpoint must contain a non-empty 'vlan' key.")
        vlan_value = endpoint_dict["vlan"]

        if not isinstance(vlan_value, str):
            raise TypeError("VLAN must be a string.")

        valid_vlans = {"any", "all", "untagged"}

        if vlan_value in valid_vlans:
            pass  # Valid special VLAN value
        elif vlan_value.isdigit():
            vlan_int = int(vlan_value)
            if not (1 <= vlan_int <= 4095):
                raise ValueError(
                    f"Invalid VLAN value: '{vlan_value}'. Must be between 1 and 4095."
                )
        elif ":" in vlan_value:
            vlan_range = vlan_value.split(":")
            if len(vlan_range) != 2:
                raise ValueError(
                    f"Invalid VLAN range values: '{vlan_value}'. Must be 'VLAN ID1:VLAN ID2'."
                )
            try:
                vlan_id1, vlan_id2 = map(int, vlan_range)
                if not (1 <= vlan_id1 < vlan_id2 <= 4095):
                    raise ValueError(
                        f"Invalid VLAN range values: '{vlan_value}'. Must be between 1 and 4095, and VLAN ID1 must be less than VLAN ID2."
                    )
            except ValueError:
                raise ValueError(
                    f"Invalid VLAN range format: '{vlan_value}'. Must be 'VLAN ID1:VLAN ID2'."
                )
        else:
            raise ValueError(
                f"Invalid VLAN value: '{vlan_value}'. Must be 'any', 'all', 'untagged', a string representing an integer between 1 and 4095, or a range."
            )

        return endpoint_dict

    # Notifications Methods
    @staticmethod
    def is_valid_email(email: str) -> bool:
        """Validates an email address format.

        Args:
            email (str): Email address to validate.

        Returns:
            bool: True if the email address is valid, False otherwise.
        """
        if not isinstance(email, str):
            return False
        email_regex = r"^\S+@\S+$"
        return re.match(email_regex, email) is not None

    def _validate_notifications(
        self, notifications: Optional[List[Dict[str, str]]]
    ) -> Optional[List[Dict[str, str]]]:
        """Validates the notifications attribute.

        Args:
            notifications (Optional[List[Dict[str, str]]]): List of dictionaries representing notifications.

        Returns:
            Optional[List[Dict[str, str]]]: Validated list of notifications.

        Raises:
            TypeError: If notifications is not a list.
            ValueError: If notifications exceed 10 dictionaries or contain invalid emails.
        """
        if notifications is None:
            return None
        if not isinstance(notifications, list):
            raise ValueError("Notifications must be provided as a list.")
        if len(notifications) > 10:
            raise ValueError("Notifications can contain at most 10 email addresses.")

        validated_notifications = []
        for notification in notifications:
            if not isinstance(notification, dict):
                raise ValueError("Each notification must be a dictionary.")
            if "email" not in notification:
                raise ValueError(
                    "Each notification dictionary must contain a key 'email'."
                )
            if not self.is_valid_email(notification["email"]):
                raise ValueError(
                    f"Invalid email address or email format: {notification['email']}"
                )
            validated_notifications.append(notification)
        return validated_notifications

    def _is_valid_iso8601(self, timestamp: str) -> bool:
        """Checks if the provided string is a valid ISO8601 formatted timestamp.

        Args:
            timestamp (str): The timestamp to validate.

        Returns:
            bool: True if the timestamp is valid, False otherwise.
        """
        timestamp_pattern = r"^\d{4}-\d{2}-\d{2}T\d{2}:\d{2}:\d{2}Z$"
        return re.match(timestamp_pattern, timestamp) is not None

    # Scheduling Methods
    def _validate_scheduling(
        self, scheduling: Optional[Dict[str, str]]
    ) -> Optional[Dict[str, str]]:
        """Validates the provided scheduling configuration.

        Args:
            scheduling (Optional[Dict[str, str]]): Scheduling configuration.

        Raises:
            TypeError: If scheduling is not a dictionary and value is not a string.
            ValueError: If scheduling contains invalid keys or values.
        """
        if scheduling is None:
            return None

        if not isinstance(scheduling, dict):
            raise TypeError("Scheduling must be a dictionary.")

        valid_keys = {"start_time", "end_time"}
        for key in scheduling:
            if key not in valid_keys:
                raise ValueError(f"Invalid scheduling key: {key}")

            time = scheduling[key]
            if not isinstance(time, str):
                raise TypeError(f"{key} must be a string.")
            if not self._is_valid_iso8601(time):
                raise ValueError(
                    f"Invalid '{key}' format. Use ISO8601 format (YYYY-MM-DDTHH:mm:SSZ)."
                )

        if "start_time" in scheduling and "end_time" in scheduling:
            if scheduling["end_time"] <= scheduling["start_time"]:
                raise ValueError("End time must be after start time.")

        return scheduling

    # QOS Metrics Methods
    def _validate_qos_metric(
        self, qos_metrics: Optional[Dict[str, Dict[str, Union[int, bool]]]]
    ) -> None:
        """Validates the provided quality of service metrics.

        Args:
            qos_metrics (Optional[Dict[str, Dict[str, Union[int, bool]]]]): Quality of service metrics.

        Raises:
            TypeError: If qos_metrics is not a dictionary and values are invalid types.
            ValueError: If qos_metrics contains invalid keys or values.
        """
        if qos_metrics is None:
            return

        if not isinstance(qos_metrics, dict):
            raise TypeError("QoS metrics must be a dictionary.")

        valid_keys = {"min_bw", "max_delay", "max_number_oxps"}
        for key, value_dict in qos_metrics.items():
            if key not in valid_keys:
                raise ValueError(f"Invalid QoS metric: {key}")
            if not isinstance(value_dict, dict):
                raise TypeError(f"QoS metric value for '{key}' must be a dictionary.")
            self._validate_qos_metric_value(key, value_dict)

    def _validate_qos_metric_value(
        self, key: str, value_dict: Dict[str, Union[int, bool]]
    ) -> None:
        """Validates the value dictionary for a specific QoS metric.

        Args:
            key (str): The key for the Qos Metric.
            value_dict (Dict[str, Union[int, bool]]): The value dictionary for the QoS metric.

        Raises:
            ValueError: If the value for the metric is out of the expected range.
            TypeError: If value or strict values are of incorrect type.
        """
        if "value" not in value_dict:
            raise ValueError(f"Missing required key 'value' in QoS metric for '{key}'")
        if not isinstance(value_dict["value"], int):
            raise TypeError(f"QoS value for '{key}' must be an integer.")
        if "strict" in value_dict and not isinstance(value_dict["strict"], bool):
            raise TypeError(f"'strict' in QoS metric of '{key}' must be a boolean.")

        # Specific range checks for each key
        if key == "min_bw":
            if not 0 <= value_dict["value"] <= 100:
                raise ValueError("qos_metric 'min_bw' value must be between 0 and 100.")
        elif key == "max_delay":
            if not 0 <= value_dict["value"] <= 1000:
                raise ValueError(
                    "qos_metric 'max_delay' value must be between 0 and 1000."
                )
        elif key == "max_number_oxps":
            if not 1 <= value_dict["value"] <= 100:
                raise ValueError(
                    "qos_metric 'max_number_oxps' value must be between 1 and 100."
                )

        # 'strict' key validation (default False)
        value_dict.get("strict", False)

    ### SDX Client Methods
    def create_l2vpn(self) -> dict:
        """Creates an L2VPN.

        Returns:
            dict: Dictionary containing the service_id if successful.

        Raises:
            SDXException: If the L2VPN creation fails.
            ValueError: If required attributes are missing.
        """
        # Debugging: Log current state
        self._logger.debug(f"Base URL: {self.base_url}")
        self._logger.debug(f"Name: {self.name}")
        self._logger.debug(f"Endpoints: {self.endpoints}")

        if not self.base_url or not self.name or not self.endpoints:
            raise ValueError(
                "Creating L2VPN requires the base URL, name, and endpoints at minumum."
            )
        if not isinstance(self.endpoints, list):
            raise TypeError("Endpoints must be a list.")

        url = f"{self.base_url}/l2vpn/{self.VERSION}"
        # print(url)

        headers = {
            "Content-Type": "application/json",  # Ensure JSON format
            "Authorization": f"Bearer {self.fabric_token}"
        }

        payload = {"name": self.name, "endpoints": self.endpoints}

        # Add optional attributes if provided.
        if self.description:
            payload["description"] = self.description
        if self.notifications:
            payload["notifications"] = self.notifications
        if self.scheduling:
            payload["scheduling"] = self.scheduling
        if self.qos_metrics:
            payload["qos_metrics"] = self.qos_metrics

        self._logger.debug("Sending request to create L2VPN with payload: %s", payload)

        # Check cache for existing request with same name and endpoints
        cache_key = (
            self.name,
            tuple(endpoint["port_id"] for endpoint in self.endpoints),
        )
        cached_data = self._request_cache.get(cache_key)

        if cached_data:
            _, response_json = cached_data
            return {"service_id": response_json.get("service_id")}

        try:
            response = requests.post(url, json=payload, headers=headers, timeout=120)
            response.raise_for_status()
            response_json = response.json()
            cached_data = (payload, response_json)
            self._request_cache[cache_key] = cached_data
            self._logger.info(
                f"L2VPN created successfully with service_id: {response_json.get('service_id', 'UNKNOWN')}"
            )
            return {"service_id": response_json.get("service_id")}
        except HTTPError as e:
            status_code = e.response.status_code
            error_details = None

            try:
                error_details = e.response.json().get("error", None)
            except ValueError:
                error_details = e.response.text

            method_messages = {
                201: "L2VPN Service Created",
                400: "Request does not have a valid JSON or body is incomplete/incorrect",
                401: "Not Authorized",
                402: "Request not compatible (e.g., P2MP L2VPN requested, but only P2P supported)",
                409: "L2VPN Service already exists",
                410: "Can't fulfill the strict QoS requirements",
                411: "Scheduling not possible",
                412: "No path available between endpoints",
                422: "Attribute not supported by the SDX-LC/OXPO",
            }
            error_message = method_messages.get(status_code, "Unknown error occurred.")
            self._logger.error(
                f"Failed to create L2VPN. Status code: {status_code}: {error_message}"
            )
            raise SDXException(
                status_code=status_code,
                method_messages=method_messages,
                message=error_message,
                error_details=error_details,
            )
        except Timeout:
            self._logger.error("The request to create the L2VPN timed out.")
            raise SDXException(message="The request to create the L2VPN timed out.")
        except RequestException as e:
            self._logger.error(f"An error occurred while creating L2VPN: {e}")
            raise SDXException(message=f"An error occurred while creating L2VPN: {e}")

    def update_l2vpn(
        self,
        service_id: str,
        state: Optional[str] = None,
        name: Optional[str] = None,
        endpoints: Optional[List[Dict[str, str]]] = None,
        description: Optional[str] = None,
        notifications: Optional[Dict[str, Union[str, bool]]] = None,
        scheduling: Optional[Dict[str, str]] = None,
        qos_metrics: Optional[Dict[str, Dict[str, Union[int, bool]]]] = None,
    ) -> Optional[Dict[str, str]]:
        """Updates an existing L2VPN using the provided service ID and keyword arguments.

        Args:
            service_id (str): The ID of the L2VPN service to update.
            state (Optional[str]): The new state of the L2VPN, can be 'enabled' or 'disabled'.
            name (Optional[str]): The new name of the L2VPN.
            endpoints (Optional[List[Dict[str, str]]]): The new list of endpoints.
            description (Optional[str]): The new description of the L2VPN.
            notifications (Optional[Dict[str, Union[str, bool]]]): The new notifications settings.
            scheduling (Optional[Dict[str, str]]): The new scheduling information.
            qos_metrics (Optional[Dict[str, Dict[str, Union[int, bool]]]]): The new QoS metrics.

        Returns:
            Optional[Dict[str, str]]: A confirmation message with teh service_id on success, or raises an error on failure.

        Raises:
            SDXException: If the API request fails.
            ValueError: If any parameter is invalid.
        """

        url = f"{self.base_url}/l2vpn/{self.VERSION}/{service_id}"

        headers = {
            "Content-Type": "application/json",  # Ensure JSON format
            "Authorization": f"Bearer {self.fabric_token}"
        }

        payload = {"service_id": service_id}

        if state is not None:
            if state.lower() in ["enabled", "disabled"]:
                payload["state"] = state.lower()
            else:
                raise ValueError(
                    "Invalid state value. The 'state' attribute can only by changed to 'enabled' or 'disabled'."
                )

        attributes = {
            "name": name,
            "endpoints": endpoints,
            "description": description,
            "notifications": notifications,
            "scheduling": scheduling,
            "qos_metrics": qos_metrics,
        }

        for attr, value in attributes.items():
            if value is not None:
                payload[attr] = value

        self._logger.debug(f"Sending request to update L2VPN with payload: {payload}")

        try:
            response = requests.patch(
                url, json=payload, headers=headers, timeout=120
            )
            response.raise_for_status()
            self._logger.info(
                f"L2VPN update request sent to {url}, with payload: {payload}."
            )

            # No response body on success, so return a success message
            if response.status_code == 201:
                self._logger.info(
                    f"L2VPN with service_id {service_id} was successfully updated."
                )
                return {
                    "description": "L2VPN Service Modified",
                    "service_id": service_id,
                }

        except HTTPError as e:
            status_code = e.response.status_code
            error_details = None

            try:
                error_details = e.response.json().get("error", None)
            except ValueError:
                error_details = e.response.text

            method_messages = {
                201: "L2VPN Service Modified",
                400: "Request does not have a valid JSON or body is incomplete/incorrect",
                401: "Not Authorized",
                402: "Request not compatible (e.g., P2MP L2VPN requested, but only P2P supported)",
                404: "L2VPN Service ID not found",
                409: "Conflicts with a different L2VPN",
                410: "Can't fulfill the strict QoS requirements",
                411: "Scheduling not possible",
            }
            error_message = method_messages.get(status_code, "Unknown error occurred.")
            self._logger.error(
                f"Failed to update L2VPN. Status code: {status_code}: {error_message}"
            )
            raise SDXException(
                status_code=status_code,
                method_messages=method_messages,
                message=error_message,
                error_details=error_details,
            )
        except Timeout:
            self._logger.error("Request timed out.")
            raise SDXException("The request to update the L2VPN timed out.")
        except RequestException as e:
            self._logger.error(f"Failed to update L2VPN: {e}")
            raise SDXException(f"Failed to update L2VPN: {e}")

    def get_l2vpn(
        self, service_id: str, format: str = "dataframe"
    ) -> Union[pd.DataFrame, SDXResponse]:
        """Retrieves details of an existing L2VPN using the provided service ID.

        Args:
            service_id (str): The ID of the L2VPN to retrieve.
            format (str): The output format, either "dataframe" (default) or "json".

        Returns:
            Parsed response from the SDX API in the form of the json formatted
                SDXResponse or a DataFrame.

        Raises:
            SDXException: If the API request fails.
        """

        url = f"{self.base_url}/l2vpn/{self.VERSION}/{service_id}"

        headers = {
            "Content-Type": "application/json",  # Ensure JSON format
            "Authorization": f"Bearer {self.fabric_token}"
        }

        try:
            response = requests.get(url, headers=headers, timeout=120)
            response.raise_for_status()
            response_json = response.json()
            # self._logger.info(f"L2VPN retrieval request sent to {url}.")
            # self._logger.info(f"Full response: {response_json}")
            l2vpn_data = response_json.get(service_id)

            if l2vpn_data is None:
                raise SDXException(f"L2VPN with ID {service_id} not found.")

            # Create SDXResponse object, store it, and unpack it for display
            sdx_response = SDXResponse(l2vpn_data)
            self.last_sdx_response = sdx_response

            # Format as DataFrame if requested
            if format == "dataframe":
                # Flatten the endpoints for each row in the DataFrame
                node_info_list = [
                    {
                        **vars(
                            sdx_response
                        ),  # Convert SDXResponse attributes to dictionary
                        "port_id": endpoint.get("port_id"),
                        "vlan": endpoint.get("vlan"),
                    }
                    for endpoint in sdx_response.endpoints
                ]

                ordered_columns = [
                    "service_id",
                    "name",
                    "port_id",
                    "vlan",
                    "description",
                    "qos_metrics",
                    "notifications",
                    "ownership",
                    "creation_date",
                    "archived_date",
                    "status",
                    "state",
                    "counters_location",
                    "last_modified",
                    "current_path",
                    "oxp_service_ids",
                ]

                df = pd.DataFrame(node_info_list)
                df = df.drop(columns=["_logger"], errors="ignore")

                # Perform the empty check on the actual DataFrame, not the Styler object
                if df.empty:
                    return "No L2VPNS currently exist."

                # Select ordered columns before applying styling
                df = df[ordered_columns]

                # Apply styling at the very end
                styled_df = df.style.set_table_attributes(
                    "style='display:inline; overflow-x: auto;'"
                ).hide_index()

                return styled_df

            elif format == "json":
                return vars(sdx_response)

            else:
                raise ValueError("Invalid format specified. Use 'dataframe' or 'json'.")

        except HTTPError as e:
            status_code = e.response.status_code
            error_details = None

            try:
                error_details = e.response.json().get("error", None)
            except ValueError:
                error_details = e.response.text

            method_messages = {
                200: "OK",
                401: "Not Authorized",
                404: "Service ID not found",
            }

            error_message = method_messages.get(status_code, "Unknown error occurred.")
            self._logger.error(
                f"Failed to retrieve L2VPN. Status code: {status_code}: {error_message}"
            )

            raise SDXException(
                status_code=status_code,
                method_messages=method_messages,
                message=error_message,
                error_details=error_details,
            )
        except Timeout:
            self._logger.error("Request timed out.")
            raise SDXException("The request to create the L2VPN timed out.")
        except RequestException as e:
            logging.error(f"Failed to retrieve L2VPN: {e}")
            raise SDXException(f"Failed to retrieve L2VPN: {e}")

    def get_all_l2vpns(
        self, archived: bool = False, format: str = "dataframe"
    ) -> Union[pd.DataFrame, Dict[str, SDXResponse]]:
        """
        Retrieves all L2VPNs, either archived or active.

        Args:
            archived(bool): If True, retrieve only archived L2VPNs. If False, retrieve only active L2VPNS.
            format (str): The output format, either "dataframe" (default) or "json".

        Returns:
            All l2vpns in the form of a dataframe or json dictionary.

        Raises:
            SDXException: If the API request fails with a known error code and description.
            ValueError: If an invalid parameters are provided.
        """

        if archived:
            url = f"{self.base_url}/l2vpn/{self.VERSION}/archived"
        else:
            url = f"{self.base_url}/l2vpn/{self.VERSION}"

        # self._logger.info(f"Retrieving L2VPNs: URL={url}")

        headers = {
            "Content-Type": "application/json",  # Ensure JSON format
            "Authorization": f"Bearer {self.fabric_token}"
        }
        try:
            response = requests.get(url, headers=headers, timeout=120)
            response.raise_for_status()

            l2vpns_json = response.json()
            # Debug: Print the API response
            # print(json.dumps(l2vpns_json, indent=4))

            # self._logger.info(f"L2VPN retrieval request sent to {url}.")
            # self._logger.info(f"Retrieved L2VPNs successfully: {l2vpns_json}")

            # Parse each L2VPN JSON into SDXResponse objects
            l2vpns = {
                service_id: SDXResponse(l2vpn_data)
                for service_id, l2vpn_data in l2vpns_json.items()
            }

            # Format data for DataFrame if requested
            if format == "dataframe":
                node_info_list = [
                    {
                        "service_id": service_id,
                        **{
                            k: v
                            for k, v in vars(sdx_response).items()
                            if k != "_logger"
                        },  # Convert SDXResponse attributes to dictionary
                    }
                    for service_id, sdx_response in l2vpns.items()
                ]
                return pd.DataFrame(node_info_list)

            elif format == "json":
                return {
                    service_id: vars(sdx_response)
                    for service_id, sdx_response in l2vpns.items()
                }
            else:
                raise ValueError("Invalid format specified. Use 'dataframe' or 'json'.")

        except HTTPError as e:
            status_code = e.response.status_code
            error_details = None

            try:
                error_details = e.response.json().get("error", None)
            except ValueError:
                error_details = e.response.text

            method_messages = {
                200: "OK",
            }

            error_message = method_messages.get(status_code, "Unknown error occurred.")
            self._logger.error(
                f"Failed to retrieve L2VPNs. Status code: {status_code}: {error_message}"
            )
            raise SDXException(
                status_code=status_code,
                method_messages=method_messages,
                message=error_message,
                error_details=error_details,
            )
        except Timeout:
            self._logger.error("Request timed out.")
            raise SDXException("The request to retrieve L2VPN(s) timed out.")
        except RequestException as e:
            self._logger.error(f"Failed to retrieve L2VPN(s): {e}")
            raise SDXException(f"Failed to retrieve L2VPN(s): {e}")

    def delete_l2vpn(self, service_id: str) -> Optional[Dict]:
        """Deletes an L2VPN using the provided L2VPN ID.

        Args:
            service_id (str): The ID of the L2VPN to delete.

        Returns:
            dict: Response from the SDX API.

        Raises:
            SDXException: If the API request fails.
        """
        url = f"{self.base_url}/l2vpn/{self.VERSION}/{service_id}"

        headers = {
            "Content-Type": "application/json",  # Ensure JSON format
            "Authorization": f"Bearer {self.fabric_token}"
        }

        try:
            response = requests.delete(url, headers=headers, timeout=120)
            response.raise_for_status()
            self._logger.info(f"L2VPN deletion request sent to {url}.")
            return response.json() if response.content else None
        except HTTPError as e:
            status_code = e.response.status_code
            error_details = None

            try:
                error_details = e.response.json().get("error", None)
            except ValueError:
                error_details = e.response.text

            method_messages = {
                201: "L2VPN Deleted",
                401: "Not Authorized",
                404: "L2VPN Service ID provided does not exist",
            }

            error_message = method_messages.get(status_code, "Unknown error occurred.")
            self._logger.error(
                f"Failed to delete L2VPN. Status code: {status_code}: {error_message}"
            )

            raise SDXException(
                status_code=status_code,
                method_messages=method_messages,
                message=error_message,
                error_details=error_details,
            )

        except Timeout:
            self._logger.error("Request timed out.")
            raise SDXException("The request to delete the L2VPN timed out.")

        except RequestException as e:
            self._logger.error(f"Failed to delete L2VPN: {e}")
            raise SDXException(message=f"Failed to delete L2VPN: {e}")

    def get_available_ports(
        self, format: str = "dataframe"
    ) -> Union[pd.DataFrame, List[Dict[str, str]]]:
        """Fetches and returns a list of available ports from the SDX topology.

        Args:
            format (str): The output format, either "dataframe" (default) or "json".

        Returns:
            Union[pd.DataFrame, List[Dict[str, str]]]: The available ports in the specified format.

        Raises:
            SDXException: If the API request fails or returns an error.
        """
<<<<<<< HEAD
        try:
            topology = self.get_topology()
            # print(f"DEBUG: get_topology() returned {type(topology)}")
            vlan_usage = self._get_vlans_in_use()
=======
        topology_url = f"{self.base_url}/topology"

        headers = {
            "Content-Type": "application/json",  # Ensure JSON format
            "Authorization": f"Bearer {self.fabric_token}"
        }

        try:
            response = requests.get(topology_url, headers=headers, timeout=10)
            response.raise_for_status()
            data = response.json()
>>>>>>> 9ef8d9b6

            # Get available ports from SDXTopologyResponse
            available_ports = topology.get_available_ports()

            # Format ports
            formatted_ports = [
                self._format_port(port, vlan_usage) for port in available_ports
            ]

            # Return in the requested format
            if format == "dataframe":

                df = pd.DataFrame(formatted_ports, index=None)

                # Perform the empty check on the actual DataFrame, not the Styler object
                if df.empty:
                    return "No Ports currently exist."

                return df

            elif format == "json":
                return formatted_ports
            else:
                raise ValueError("Invalid format specified. Use 'dataframe' or 'json'.")

        except SDXException as e:
            self._logger.error(f"Failed to retrieve available ports: {e}.")
            raise

    def _format_port(
        self, port: Port, vlan_usage: Dict[str, List[int]]
    ) -> Dict[str, str]:
        """Formats port data for display, using precomputed VLAN usage."""
        domain, device, port_number = self._parse_port_id(port.id)
        vlan_range = self._get_vlan_range(port, vlan_usage)
        vlans_in_use = vlan_usage.get(port.id, [])  # Lookup VLANs in use

        return {
            "Port ID": port.id,
            "Domain": domain,
            "Device": device,
            "Port #": port_number,
            "Status": port.status.value,
            "Entities": ", ".join(port.entities) if port.entities else "None",
            "VLANs Available": vlan_range,
            "VLANs in Use": "; ".join(map(str, vlans_in_use))
            if vlans_in_use
            else "None",
        }

    def _parse_port_id(self, port_id: str) -> Tuple[str, str, str]:
        """Parses the port ID to extract domain, device, and port number."""
        match = re.match(r"urn:sdx:port:(.*?):(.*?):(.*?)$", port_id)
        if match:
            return match.group(1), match.group(2), match.group(3)

        # Log the error and continue
        self._logger.error(f"Invalid port ID format: {port_id}")
        return port_id, "Invalid Format", "Invalid Format"

    def _get_vlan_range(self, port: Port, vlans_in_use: Dict[str, List[int]]) -> str:
        """Extracts VLAN availability range from the Port services attribute."""

        try:
            vlan_data = port.services.get("l2vpn-ptp", {}).get("vlan_range", [])
            in_use = set(vlans_in_use.get(port.id, []))

            if (
                vlan_data
                and isinstance(vlan_data, list)
                and all(len(v) == 2 for v in vlan_data)
            ):
                available_vlans = []

                for start, end in vlan_data:
                    vlan_set = set(range(start, end + 1))  # Generate VLAN range
                    vlan_set.difference_update(in_use)

                if vlan_set:
                    sorted_vlans = sorted(vlan_set)
                    range_start = range_end = sorted_vlans[0]

                    for vlan in sorted_vlans[1:]:
                        if vlan == range_end + 1:
                            range_end = vlan  # Expand the range
                        else:
                            available_vlans.append(
                                f"{range_start}-{range_end}"
                                if range_start != range_end
                                else str(range_start)
                            )
                            range_start = range_end = vlan  # Start a new range

                    # Add the last range
                    available_vlans.append(
                        f"{range_start}-{range_end}"
                        if range_start != range_end
                        else str(range_start)
                    )

            return ", ".join(available_vlans) if available_vlans else "None"

        except Exception as e:
            self._logger.error(f"Error extracting VLAN range from port {port.id}: {e}")

        return "None"

    def _get_vlans_in_use(self) -> Dict[str, List[int]]:
        """
        Retrieves VLANs in use for all ports by matching them with L2VPNs.

        Returns:
            Dict[str, List[int]]: A dictionary where keys are port IDs and values are lists of VLANs in use.
        """
        vlan_usage = {}

        try:
            l2vpns = self.get_all_l2vpns(format="json")  # Retrieve all active L2VPNs

            for service_id, l2vpn in l2vpns.items():
                for endpoint in l2vpn.get("endpoints", []):
                    port_id = endpoint.get("port_id")
                    vlan_value = endpoint.get("vlan")
                    # print(vlan_value)

                    if port_id not in vlan_usage:
                        vlan_usage[port_id] = set()  # Initialize VLAN set

                    if isinstance(vlan_value, str) and ":" in vlan_value:
                        start, end = map(int, vlan_value.split(":"))
                        vlan_usage[port_id].update(range(start, end + 1))
                    elif isinstance(vlan_value, str) and vlan_value.isdigit():
                        vlan_usage[port_id].add(int(vlan_value))

            # Convert sets to sorted lists
            return {port_id: sorted(vlans) for port_id, vlans in vlan_usage.items()}

        except SDXException as e:
            self._logger.error(f"Error retrieving VLAN usage: {e}")
            return {}

    def get_topology(self) -> Topology:
        """
        Fetches the topology from the SDX controller and returns an Topology object.
        """
        url = f"{self.base_url}/topology"

        try:
            response = requests.get(
                url, auth=(self.http_username, self.http_password), timeout=10
            )
            response.raise_for_status()

            # First, parse the raw response
            raw_topology = SDXTopologyResponse.from_json(response.json())

            # print(f"DEBUG: get_topology() returned {type(raw_topology)}")

            # Convert it to processed topology
            return Topology(
                name=raw_topology.name,
                id=raw_topology.id,
                version=raw_topology.version,
                timestamp=raw_topology.timestamp,
                model_version=raw_topology.model_version,
                nodes=raw_topology.nodes,
                links=raw_topology.links,
                services=raw_topology.services,
            )

        except (HTTPError, Timeout, RequestException) as e:
            self._logger.error(f"Failed to retrieve topology: {e}")
            raise SDXException(f"Failed to retrieve topology: {e}")

    def search(self, search_term: str, search_type: str) -> pd.DataFrame:
        """
        Generalized search method for both entities and ports.

        Args:
            search_term (str): The search query (e.g., "Ampath", "FIU").
            search_type (str): The type of search - either "ports" or "entities".

        Returns:
            pd.DataFrame: A DataFrame containing matching search results.
        """
        topology = self.get_topology()
        vlan_usage = self._get_vlans_in_use()

        # print("DEBUG: VLAN Usage:", vlan_usage)
        # print("DEBUG: VLAN Usage Keys:", vlan_usage.keys())

        if search_type == "ports":
            filtered_ports = topology.search_ports(search_term)
        elif search_type == "entities":
            filtered_ports = topology.search_entities(search_term)
        else:
            raise ValueError("Invalid search type. Use 'ports' or 'entities'.")

        # print("DEBUG: Filtered Ports:", [port.id for port in filtered_ports])

        formatted_ports = [
            self._format_port(port, vlan_usage) for port in filtered_ports
        ]

        return pd.DataFrame(formatted_ports)

    def interactive_search(self):
        """
        Interactive version of the search function that allows users to choose
        between searching ports or entities using a dropdown and input box.

        - If running in a **script**, it prompts for input.
        - If running in **Jupyter Notebook**, it uses dropdowns & text fields.
        """

        def perform_search(search_term, search_type):
            """Handles the search and displays results."""
            search_term = search_term.strip()
            if search_term:
                self.search(search_term, search_type)

        # Detect Jupyter Notebook
        if "ipykernel" in sys.modules:
            print("Interactive Mode Enabled: Select search type and enter a query.")

            # Create dropdown for search type
            search_type_dropdown = widgets.Dropdown(
                options=["ports", "entities"],
                value="ports",
                description="Type:",
                disabled=False,
            )

            # Create text input for search term
            search_box = widgets.Text(
                placeholder="Enter a search term...",
                description="Search:",
                continuous_update=False,
            )

            # Callback function
            def on_search_change(change):
                perform_search(search_box.value, search_type_dropdown.value)

            # Bind function to both dropdown & text box
            search_box.observe(on_search_change, names="value")
            search_type_dropdown.observe(on_search_change, names="value")

            # Display widgets
            display(search_type_dropdown, search_box)

        else:
            # Terminal-based input
            search_type = (
                input("Enter search type ('ports' or 'entities'): ").strip().lower()
            )
            search_term = input("Enter search term: ").strip()
            perform_search(search_term, search_type)

    def search_ports(self, search_term: str) -> pd.DataFrame:
        """
        Searches for ports based on a substring in the port name.
        """
        topology = self.get_topology()
        filtered_ports = topology.search_ports(search_term)

        df = pd.DataFrame([port.__dict__ for port in filtered_ports])
        df = df[df["nni"] == ""]
        df = df.drop(columns=["nni"])
        df = df.reset_index(drop=True)

        # # Apply styling at the very end
        # styled_df = df.style.set_table_attributes("style='display:inline; overflow-x: auto;'").hide_index()

        # return styled_df

        return df

    def search_entities(self, search_term: str) -> pd.DataFrame:
        """
        Searches for ports based on entities.
        """
        topology = self.get_topology()
        filtered_ports = topology.search_entities(search_term)

        df = pd.DataFrame([port.__dict__ for port in filtered_ports])
        df = df[df["nni"] == ""]
        df = df.drop(columns=["nni"])
        df = df.reset_index(drop=True)

        return df

    # Utility Methods
    def __str__(self) -> str:
        """Returns a string description of the SDXClient instance."""
        return (
            f"SDXClient(name={self.name}, endpoints={self.endpoints}, "
            f"description={self.description}, notifications={self.notifications}, "
            f"scheduling={self.scheduling}, qos_metrics={self.qos_metrics}, "
            f"base_url={self.base_url})"
        )

    def __repr__(self) -> str:
        """Returns a string representation of the SDXClient instance."""
        return (
            f"SDXClient(name={self.name}, endpoints={self.endpoints}, "
            f"description={self.description}, notifications={self.notifications}, "
            f"scheduling={self.scheduling}, qos_metrics={self.qos_metrics}, "
            f"base_url={self.base_url})"
        )<|MERGE_RESOLUTION|>--- conflicted
+++ resolved
@@ -78,19 +78,6 @@
         self._logger = logger or logging.getLogger(__name__)
         self._request_cache = {}
 
-<<<<<<< HEAD
-    #     self.token = self._load_fabric_token()
-
-    # def _load_fabric_token(self) -> Optional[str]:
-    #     token_path = os.getenv("FABRIC_TOKEN_LOCATION", "/home/fabric/.tokens.json")
-    #     try:
-    #         with open(token_path, "r") as f:
-    #             token_data = json.load(f)
-    #             return token_data.get("token")
-    #     except (FileNotFoundError, json.JSONDecodeError) as e:
-    #         self._logger.error(f"Could not load FABRIC token: {e}")
-    #         return None
-
     # Set global Pandas display options
     pd.set_option(
         "display.max_colwidth", None
@@ -98,8 +85,6 @@
     pd.set_option("display.width", 1000)  # Expand the display width to prevent wrapping
     pd.set_option("display.max_columns", None)  # Ensure all columns are shown if needed
 
-=======
->>>>>>> 9ef8d9b6
     @property
     def base_url(self) -> str:
         """Getter for base_url attribute."""
@@ -1022,24 +1007,22 @@
         Raises:
             SDXException: If the API request fails or returns an error.
         """
-<<<<<<< HEAD
+
         try:
             topology = self.get_topology()
             # print(f"DEBUG: get_topology() returned {type(topology)}")
             vlan_usage = self._get_vlans_in_use()
-=======
-        topology_url = f"{self.base_url}/topology"
-
-        headers = {
-            "Content-Type": "application/json",  # Ensure JSON format
-            "Authorization": f"Bearer {self.fabric_token}"
-        }
-
-        try:
+
+            topology_url = f"{self.base_url}/topology"
+
+            headers = {
+                "Content-Type": "application/json",  # Ensure JSON format
+                "Authorization": f"Bearer {self.fabric_token}"
+            }
             response = requests.get(topology_url, headers=headers, timeout=10)
             response.raise_for_status()
             data = response.json()
->>>>>>> 9ef8d9b6
+
 
             # Get available ports from SDXTopologyResponse
             available_ports = topology.get_available_ports()
