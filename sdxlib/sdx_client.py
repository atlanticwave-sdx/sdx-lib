import ipywidgets as widgets
import json
import logging
import pandas as pd
import re
import requests
import sys

from IPython.display import display
from requests.exceptions import RequestException, HTTPError, Timeout
from typing import Optional, List, Dict, Union, Tuple

from sdxlib.sdx_exception import SDXException
from sdxlib.sdx_response import SDXResponse, SDXTopologyResponse
from sdxlib.sdx_topology import Topology, Port, Status

# Basic configuration for logging to stdout
# logging.basicConfig(level=logging.DEBUG, format='%(asctime)s - %(levelname)s - %(message)s')

"""sdxlib

A Python client library for interacting with the AtlanticWave-SDX L2VPN API.
"""


class SDXClient:
    """A client class for managing interactions
        with the AtlanticWave-SDX L2VPN API.

    Attributes:
    - base_url (str): The base URL of the SDX API.
    - _name (str): Private attribute for storing the name of the L2VPN.
    - _endpoints (list): Private attribute for storing the list of endpoints.

    Raises:
    - ValueError: If provided parameters do not meet requirements.
    - SDXException: If an API request fails.
    """

    PORT_ID_PATTERN = (
        r"^urn:sdx:port:[a-zA-Z0-9.,-_\/]+:[a-zA-Z0-9.,-_\/]+:[a-zA-Z0-9.,-_\/]+$"
    )

    VERSION = "1.0"

    def __init__(
        self,
        fabric_token = None,
        base_url: Optional[str] = None,
        name: Optional[str] = None,
        endpoints: Optional[List[Dict[str, str]]] = None,
        description: Optional[str] = None,
        notifications: Optional[List[Dict[str, str]]] = None,
        scheduling: Optional[Dict[str, str]] = None,
        qos_metrics: Optional[Dict[str, Dict[str, Union[int, bool]]]] = None,
        logger: Optional[logging.Logger] = None,
    ) -> None:
        """Initializes an instance of SDXClient.

        Args:
        - base_url (Optional[str]): The base URL of the SDX API.
        - name (Optional[str]): The name of the SDX client.
        - endpoints (Optional[List[Dict[str, str]]]): List  of dictionaries with 'port_id' and 'vlan' keys for each endpoint.
        - description (Optional[str]): Description of the client (default: None).
        - notifications (Optional[List[Dict[str, str]]]): List of dictionaries, each with a single 'email' key (default: None).
        - scheduling (Optional[Dict[str, str]]): Scheduling configuration (default: None).
        - qos_metrics (Optional[Dict[str, str]]): Quality of service metrics (default: None).
        """

        self.fabric_token = fabric_token
        self.base_url = base_url
        self.name = name
        self.endpoints = endpoints
        self.description = description
        self.notifications = notifications
        self.scheduling = scheduling
        self.qos_metrics = qos_metrics
        self._logger = logger or logging.getLogger(__name__)
        self._request_cache = {}

    # Set global Pandas display options
    pd.set_option(
        "display.max_colwidth", None
    )  # Show full column width without truncation
    pd.set_option("display.width", 1000)  # Expand the display width to prevent wrapping
    pd.set_option("display.max_columns", None)  # Ensure all columns are shown if needed

    @property
    def base_url(self) -> str:
        """Getter for base_url attribute."""
        return self._base_url

    @base_url.setter
    def base_url(self, value: str):
        """Setter for base_url attribute."""
        if not isinstance(value, str) or not value.strip():
            raise ValueError("Base URL must be a non-empty string.")
        self._base_url = value

    @property
    def name(self) -> Optional[str]:
        """Getter for name attribute."""
        return self._name

    @name.setter
    def name(self, value: Optional[str]):
        """Setter for name attribute."""
        if value is not None and (
            not isinstance(value, str) or not value.strip() or len(value) > 50
        ):
            raise ValueError(
                "Name must be a non-empty string with maximum 50 characters."
            )
        self._name = value

    @property
    def endpoints(self) -> Optional[List[Dict[str, str]]]:
        """Getter for endpoint attribute."""
        return self._endpoints

    @endpoints.setter
    def endpoints(self, value: Optional[List[Dict[str, str]]]):
        """Setter for endpoint attribute."""
        self._endpoints = self._validate_endpoints(value) if value else None

    @property
    def description(self) -> Optional[str]:
        """Getter for description attribute."""
        return self._description

    @description.setter
    def description(self, value: Optional[str]):
        """Setter for description attribute."""
        if value is None or not value:
            self._description = None
        elif value is not None and len(value) > 255:
            raise ValueError("Description attribute must be less than 256 characters.")
        else:
            self._description = value

    @property
    def notifications(self) -> Optional[List[Dict[str, str]]]:
        """Getter for notifications attribute."""
        return self._notifications

    @notifications.setter
    def notifications(self, value: Optional[List[Dict[str, str]]]):
        """Setter for notifications attribute."""
        if value is None or not value:
            self._notifications = None
        else:
            self._notifications = self._validate_notifications(value)

    @property
    def scheduling(self) -> Optional[Dict[str, str]]:
        """Getter for scheduling attribute."""
        return self._scheduling

    @scheduling.setter
    def scheduling(self, value: Optional[Dict[str, str]]):
        """Setter for scheduling attribute."""
        if value is None or not value:
            self._scheduling = None
            return

        if not isinstance(value, dict):
            raise TypeError("Scheduling attribute must be a dictionary.")

        self._validate_scheduling(value)
        self._scheduling = value

    @property
    def qos_metrics(self) -> Optional[Dict[str, Dict[str, Union[int, bool]]]]:
        """Getter for qos_metrics attribute."""
        return self._qos_metrics

    @qos_metrics.setter
    def qos_metrics(self, value: Optional[Dict[str, Dict[str, Union[int, bool]]]]):
        """Setter for qos_metrics attribute."""
        if value is None or not value:
            self._qos_metrics = None
            return

        self._validate_qos_metric(value)
        self._qos_metrics = value

    # Endpoints Methods
    def _validate_endpoints(
        self, endpoints: Optional[List[Dict[str, str]]]
    ) -> List[Dict[str, str]]:
        """Validates the provided list of endpoints.

        Args:
            endpoints (Optional[List[Dict[str, str]]]): List of endpoint dictionaries.

        Returns:
            List[Dict[str, str]]: Validated list of endpoint dictionaries.

        Raises:
            TypeError: If endpoints is not a list.
            ValueError: If endpoints list is empty or does not contain at least 2 entries,
                or if VLAN configuration is invalid.
        """
        if endpoints is None:
            return []
        if not isinstance(endpoints, list):
            raise TypeError("Endpoints must be a list.")
        if len(endpoints) < 2:
            raise ValueError("Endpoints must contain at least 2 entries.")

        vlans = set()
        vlan_ranges = set()
        special_vlans = {"any", "all", "untagged"}
        has_vlan_range = False
        has_single_vlan = False
        has_special_vlan = False
        has_any_untagged = False

        validated_endpoints = []
        for endpoint in endpoints:
            validated_endpoint = self._validate_endpoint_dict(endpoint)
            validated_endpoints.append(validated_endpoint)

            vlan_value = endpoint["vlan"]
            if vlan_value in special_vlans:
                vlans.add(vlan_value)
                if vlan_value in {"any", "untagged"}:
                    has_any_untagged = True
                else:
                    has_special_vlan = True
            elif vlan_value.isdigit():
                has_single_vlan = True
                vlans.add(vlan_value)
            elif ":" in vlan_value:
                vlan_ranges.add(vlan_value)
                has_vlan_range = True

            # Check VLAN consistency across endpoints.
            if has_vlan_range and (
                len(vlan_ranges) > 1
                or has_single_vlan
                or has_special_vlan
                or has_any_untagged
            ):
                raise ValueError(
                    "All endpoints must have the same VLAN value if one endpoint is 'all' or a range."
                )

            if has_special_vlan and (
                len(vlans) > 1 or has_single_vlan or has_vlan_range
            ):
                raise ValueError(
                    "All endpoints must have the same VLAN value if one endpoint is 'all' or a range."
                )

        return validated_endpoints

    def _validate_endpoint_dict(self, endpoint_dict: Dict[str, str]) -> Dict[str, str]:
        """Validates a single endpoint dictionary.

        Args:
            endpoint_dict (Dict[str, str]): Endpoint dictionary.

        Returns:
            Dict[str, str]: Validated endpoint dictionary.

        Raises:
            TypeError: If endpoint_dict is not a dictionary.
            ValueError: If endpoint_dict does not contain required keys or VLAN is invalid.
        """
        if not isinstance(endpoint_dict, dict):
            raise TypeError("Endpoints must be a list of dictionaries.")

        # Validate 'port_id'
        if "port_id" not in endpoint_dict or not endpoint_dict["port_id"]:
            raise ValueError("Each endpoint must contain a non-empty 'port_id' key.")
        if not re.match(self.PORT_ID_PATTERN, endpoint_dict["port_id"]):
            raise ValueError(f"Invalid port_id format: {endpoint_dict['port_id']}")

        # Validate 'vlan'
        if "vlan" not in endpoint_dict or not endpoint_dict["vlan"]:
            raise ValueError("Each endpoint must contain a non-empty 'vlan' key.")
        vlan_value = endpoint_dict["vlan"]

        if not isinstance(vlan_value, str):
            raise TypeError("VLAN must be a string.")

        valid_vlans = {"any", "all", "untagged"}

        if vlan_value in valid_vlans:
            pass  # Valid special VLAN value
        elif vlan_value.isdigit():
            vlan_int = int(vlan_value)
            if not (1 <= vlan_int <= 4095):
                raise ValueError(
                    f"Invalid VLAN value: '{vlan_value}'. Must be between 1 and 4095."
                )
        elif ":" in vlan_value:
            vlan_range = vlan_value.split(":")
            if len(vlan_range) != 2:
                raise ValueError(
                    f"Invalid VLAN range values: '{vlan_value}'. Must be 'VLAN ID1:VLAN ID2'."
                )
            try:
                vlan_id1, vlan_id2 = map(int, vlan_range)
                if not (1 <= vlan_id1 < vlan_id2 <= 4095):
                    raise ValueError(
                        f"Invalid VLAN range values: '{vlan_value}'. Must be between 1 and 4095, and VLAN ID1 must be less than VLAN ID2."
                    )
            except ValueError:
                raise ValueError(
                    f"Invalid VLAN range format: '{vlan_value}'. Must be 'VLAN ID1:VLAN ID2'."
                )
        else:
            raise ValueError(
                f"Invalid VLAN value: '{vlan_value}'. Must be 'any', 'all', 'untagged', a string representing an integer between 1 and 4095, or a range."
            )

        return endpoint_dict

    # Notifications Methods
    @staticmethod
    def is_valid_email(email: str) -> bool:
        """Validates an email address format.

        Args:
            email (str): Email address to validate.

        Returns:
            bool: True if the email address is valid, False otherwise.
        """
        if not isinstance(email, str):
            return False
        email_regex = r"^\S+@\S+$"
        return re.match(email_regex, email) is not None

    def _validate_notifications(
        self, notifications: Optional[List[Dict[str, str]]]
    ) -> Optional[List[Dict[str, str]]]:
        """Validates the notifications attribute.

        Args:
            notifications (Optional[List[Dict[str, str]]]): List of dictionaries representing notifications.

        Returns:
            Optional[List[Dict[str, str]]]: Validated list of notifications.

        Raises:
            TypeError: If notifications is not a list.
            ValueError: If notifications exceed 10 dictionaries or contain invalid emails.
        """
        if notifications is None:
            return None
        if not isinstance(notifications, list):
            raise ValueError("Notifications must be provided as a list.")
        if len(notifications) > 10:
            raise ValueError("Notifications can contain at most 10 email addresses.")

        validated_notifications = []
        for notification in notifications:
            if not isinstance(notification, dict):
                raise ValueError("Each notification must be a dictionary.")
            if "email" not in notification:
                raise ValueError(
                    "Each notification dictionary must contain a key 'email'."
                )
            if not self.is_valid_email(notification["email"]):
                raise ValueError(
                    f"Invalid email address or email format: {notification['email']}"
                )
            validated_notifications.append(notification)
        return validated_notifications

    def _is_valid_iso8601(self, timestamp: str) -> bool:
        """Checks if the provided string is a valid ISO8601 formatted timestamp.

        Args:
            timestamp (str): The timestamp to validate.

        Returns:
            bool: True if the timestamp is valid, False otherwise.
        """
        timestamp_pattern = r"^\d{4}-\d{2}-\d{2}T\d{2}:\d{2}:\d{2}Z$"
        return re.match(timestamp_pattern, timestamp) is not None

    # Scheduling Methods
    def _validate_scheduling(
        self, scheduling: Optional[Dict[str, str]]
    ) -> Optional[Dict[str, str]]:
        """Validates the provided scheduling configuration.

        Args:
            scheduling (Optional[Dict[str, str]]): Scheduling configuration.

        Raises:
            TypeError: If scheduling is not a dictionary and value is not a string.
            ValueError: If scheduling contains invalid keys or values.
        """
        if scheduling is None:
            return None

        if not isinstance(scheduling, dict):
            raise TypeError("Scheduling must be a dictionary.")

        valid_keys = {"start_time", "end_time"}
        for key in scheduling:
            if key not in valid_keys:
                raise ValueError(f"Invalid scheduling key: {key}")

            time = scheduling[key]
            if not isinstance(time, str):
                raise TypeError(f"{key} must be a string.")
            if not self._is_valid_iso8601(time):
                raise ValueError(
                    f"Invalid '{key}' format. Use ISO8601 format (YYYY-MM-DDTHH:mm:SSZ)."
                )

        if "start_time" in scheduling and "end_time" in scheduling:
            if scheduling["end_time"] <= scheduling["start_time"]:
                raise ValueError("End time must be after start time.")

        return scheduling

    # QOS Metrics Methods
    def _validate_qos_metric(
        self, qos_metrics: Optional[Dict[str, Dict[str, Union[int, bool]]]]
    ) -> None:
        """Validates the provided quality of service metrics.

        Args:
            qos_metrics (Optional[Dict[str, Dict[str, Union[int, bool]]]]): Quality of service metrics.

        Raises:
            TypeError: If qos_metrics is not a dictionary and values are invalid types.
            ValueError: If qos_metrics contains invalid keys or values.
        """
        if qos_metrics is None:
            return

        if not isinstance(qos_metrics, dict):
            raise TypeError("QoS metrics must be a dictionary.")

        valid_keys = {"min_bw", "max_delay", "max_number_oxps"}
        for key, value_dict in qos_metrics.items():
            if key not in valid_keys:
                raise ValueError(f"Invalid QoS metric: {key}")
            if not isinstance(value_dict, dict):
                raise TypeError(f"QoS metric value for '{key}' must be a dictionary.")
            self._validate_qos_metric_value(key, value_dict)

    def _validate_qos_metric_value(
        self, key: str, value_dict: Dict[str, Union[int, bool]]
    ) -> None:
        """Validates the value dictionary for a specific QoS metric.

        Args:
            key (str): The key for the Qos Metric.
            value_dict (Dict[str, Union[int, bool]]): The value dictionary for the QoS metric.

        Raises:
            ValueError: If the value for the metric is out of the expected range.
            TypeError: If value or strict values are of incorrect type.
        """
        if "value" not in value_dict:
            raise ValueError(f"Missing required key 'value' in QoS metric for '{key}'")
        if not isinstance(value_dict["value"], int):
            raise TypeError(f"QoS value for '{key}' must be an integer.")
        if "strict" in value_dict and not isinstance(value_dict["strict"], bool):
            raise TypeError(f"'strict' in QoS metric of '{key}' must be a boolean.")

        # Specific range checks for each key
        if key == "min_bw":
            if not 0 <= value_dict["value"] <= 100:
                raise ValueError("qos_metric 'min_bw' value must be between 0 and 100.")
        elif key == "max_delay":
            if not 0 <= value_dict["value"] <= 1000:
                raise ValueError(
                    "qos_metric 'max_delay' value must be between 0 and 1000."
                )
        elif key == "max_number_oxps":
            if not 1 <= value_dict["value"] <= 100:
                raise ValueError(
                    "qos_metric 'max_number_oxps' value must be between 1 and 100."
                )

        # 'strict' key validation (default False)
        value_dict.get("strict", False)

    ### SDX Client Methods
    def create_l2vpn(self) -> dict:
        """Creates an L2VPN.

        Returns:
            dict: Dictionary containing the service_id if successful.

        Raises:
            SDXException: If the L2VPN creation fails.
            ValueError: If required attributes are missing.
        """
        # Debugging: Log current state
        self._logger.debug(f"Base URL: {self.base_url}")
        self._logger.debug(f"Name: {self.name}")
        self._logger.debug(f"Endpoints: {self.endpoints}")

        if not self.base_url or not self.name or not self.endpoints:
            raise ValueError(
                "Creating L2VPN requires the base URL, name, and endpoints at minumum."
            )
        if not isinstance(self.endpoints, list):
            raise TypeError("Endpoints must be a list.")

        url = f"{self.base_url}/l2vpn/{self.VERSION}"
        # print(url)

        headers = {
            "Content-Type": "application/json",  # Ensure JSON format
            "Authorization": f"Bearer {self.fabric_token}"
        }

        payload = {"name": self.name, "endpoints": self.endpoints}

        # Add optional attributes if provided.
        if self.description:
            payload["description"] = self.description
        if self.notifications:
            payload["notifications"] = self.notifications
        if self.scheduling:
            payload["scheduling"] = self.scheduling
        if self.qos_metrics:
            payload["qos_metrics"] = self.qos_metrics

        self._logger.debug("Sending request to create L2VPN with payload: %s", payload)

        # Check cache for existing request with same name and endpoints
        cache_key = (
            self.name,
            tuple(endpoint["port_id"] for endpoint in self.endpoints),
        )
        cached_data = self._request_cache.get(cache_key)

        if cached_data:
            _, response_json = cached_data
            return {"service_id": response_json.get("service_id")}

        try:
            response = requests.post(url, json=payload, headers=headers, timeout=120)
            response.raise_for_status()
            response_json = response.json()
            cached_data = (payload, response_json)
            self._request_cache[cache_key] = cached_data
            self._logger.info(
                f"L2VPN created successfully with service_id: {response_json.get('service_id', 'UNKNOWN')}"
            )
            return {"service_id": response_json.get("service_id")}
        except HTTPError as e:
            status_code = e.response.status_code
            error_details = None

            try:
                error_details = e.response.json().get("error", None)
            except ValueError:
                error_details = e.response.text

            method_messages = {
                201: "L2VPN Service Created",
                400: "Request does not have a valid JSON or body is incomplete/incorrect",
                401: "Not Authorized",
                402: "Request not compatible (e.g., P2MP L2VPN requested, but only P2P supported)",
                409: "L2VPN Service already exists",
                410: "Can't fulfill the strict QoS requirements",
                411: "Scheduling not possible",
                412: "No path available between endpoints",
                422: "Attribute not supported by the SDX-LC/OXPO",
            }
            error_message = method_messages.get(status_code, "Unknown error occurred.")
            self._logger.error(
                f"Failed to create L2VPN. Status code: {status_code}: {error_message}"
            )
            raise SDXException(
                status_code=status_code,
                method_messages=method_messages,
                message=error_message,
                error_details=error_details,
            )
        except Timeout:
            self._logger.error("The request to create the L2VPN timed out.")
            raise SDXException(message="The request to create the L2VPN timed out.")
        except RequestException as e:
            self._logger.error(f"An error occurred while creating L2VPN: {e}")
            raise SDXException(message=f"An error occurred while creating L2VPN: {e}")

    def update_l2vpn(
        self,
        service_id: str,
        state: Optional[str] = None,
        name: Optional[str] = None,
        endpoints: Optional[List[Dict[str, str]]] = None,
        description: Optional[str] = None,
        notifications: Optional[Dict[str, Union[str, bool]]] = None,
        scheduling: Optional[Dict[str, str]] = None,
        qos_metrics: Optional[Dict[str, Dict[str, Union[int, bool]]]] = None,
    ) -> Optional[Dict[str, str]]:
        """Updates an existing L2VPN using the provided service ID and keyword arguments.

        Args:
            service_id (str): The ID of the L2VPN service to update.
            state (Optional[str]): The new state of the L2VPN, can be 'enabled' or 'disabled'.
            name (Optional[str]): The new name of the L2VPN.
            endpoints (Optional[List[Dict[str, str]]]): The new list of endpoints.
            description (Optional[str]): The new description of the L2VPN.
            notifications (Optional[Dict[str, Union[str, bool]]]): The new notifications settings.
            scheduling (Optional[Dict[str, str]]): The new scheduling information.
            qos_metrics (Optional[Dict[str, Dict[str, Union[int, bool]]]]): The new QoS metrics.

        Returns:
            Optional[Dict[str, str]]: A confirmation message with teh service_id on success, or raises an error on failure.

        Raises:
            SDXException: If the API request fails.
            ValueError: If any parameter is invalid.
        """

        url = f"{self.base_url}/l2vpn/{self.VERSION}/{service_id}"

        headers = {
            "Content-Type": "application/json",  # Ensure JSON format
            "Authorization": f"Bearer {self.fabric_token}"
        }

        payload = {"service_id": service_id}

        if state is not None:
            if state.lower() in ["enabled", "disabled"]:
                payload["state"] = state.lower()
            else:
                raise ValueError(
                    "Invalid state value. The 'state' attribute can only by changed to 'enabled' or 'disabled'."
                )

        attributes = {
            "name": name,
            "endpoints": endpoints,
            "description": description,
            "notifications": notifications,
            "scheduling": scheduling,
            "qos_metrics": qos_metrics,
        }

        for attr, value in attributes.items():
            if value is not None:
                payload[attr] = value

        self._logger.debug(f"Sending request to update L2VPN with payload: {payload}")

        try:
            response = requests.patch(
                url, json=payload, headers=headers, timeout=120
            )
            response.raise_for_status()
            self._logger.info(
                f"L2VPN update request sent to {url}, with payload: {payload}."
            )

            # No response body on success, so return a success message
            if response.status_code == 201:
                self._logger.info(
                    f"L2VPN with service_id {service_id} was successfully updated."
                )
                return {
                    "description": "L2VPN Service Modified",
                    "service_id": service_id,
                }

        except HTTPError as e:
            status_code = e.response.status_code
            error_details = None

            try:
                error_details = e.response.json().get("error", None)
            except ValueError:
                error_details = e.response.text

            method_messages = {
                201: "L2VPN Service Modified",
                400: "Request does not have a valid JSON or body is incomplete/incorrect",
                401: "Not Authorized",
                402: "Request not compatible (e.g., P2MP L2VPN requested, but only P2P supported)",
                404: "L2VPN Service ID not found",
                409: "Conflicts with a different L2VPN",
                410: "Can't fulfill the strict QoS requirements",
                411: "Scheduling not possible",
            }
            error_message = method_messages.get(status_code, "Unknown error occurred.")
            self._logger.error(
                f"Failed to update L2VPN. Status code: {status_code}: {error_message}"
            )
            raise SDXException(
                status_code=status_code,
                method_messages=method_messages,
                message=error_message,
                error_details=error_details,
            )
        except Timeout:
            self._logger.error("Request timed out.")
            raise SDXException("The request to update the L2VPN timed out.")
        except RequestException as e:
            self._logger.error(f"Failed to update L2VPN: {e}")
            raise SDXException(f"Failed to update L2VPN: {e}")

    def get_l2vpn(
        self, service_id: str, format: str = "dataframe"
    ) -> Union[pd.DataFrame, SDXResponse]:
        """Retrieves details of an existing L2VPN using the provided service ID.

        Args:
            service_id (str): The ID of the L2VPN to retrieve.
            format (str): The output format, either "dataframe" (default) or "json".

        Returns:
            Parsed response from the SDX API in the form of the json formatted
                SDXResponse or a DataFrame.

        Raises:
            SDXException: If the API request fails.
        """

        url = f"{self.base_url}/l2vpn/{self.VERSION}/{service_id}"

        headers = {
            "Content-Type": "application/json",  # Ensure JSON format
            "Authorization": f"Bearer {self.fabric_token}"
        }

        try:
            response = requests.get(url, headers=headers, timeout=120)
            response.raise_for_status()
            response_json = response.json()
            # self._logger.info(f"L2VPN retrieval request sent to {url}.")
            # self._logger.info(f"Full response: {response_json}")
            l2vpn_data = response_json.get(service_id)

            if l2vpn_data is None:
                raise SDXException(f"L2VPN with ID {service_id} not found.")

            # Create SDXResponse object, store it, and unpack it for display
            sdx_response = SDXResponse(l2vpn_data)
            self.last_sdx_response = sdx_response

            # Format as DataFrame if requested
            if format == "dataframe":
                # Flatten the endpoints for each row in the DataFrame
                node_info_list = [
                    {
                        **vars(
                            sdx_response
                        ),  # Convert SDXResponse attributes to dictionary
                        "port_id": endpoint.get("port_id"),
                        "vlan": endpoint.get("vlan"),
                    }
                    for endpoint in sdx_response.endpoints
                ]

                ordered_columns = [
                    "service_id",
                    "name",
                    "port_id",
                    "vlan",
                    "description",
                    "qos_metrics",
                    "notifications",
                    "ownership",
                    "creation_date",
                    "archived_date",
                    "status",
                    "state",
                    "counters_location",
                    "last_modified",
                    "current_path",
                    "oxp_service_ids",
                ]

                df = pd.DataFrame(node_info_list)
                df = df.drop(columns=["_logger"], errors="ignore")

                # Perform the empty check on the actual DataFrame, not the Styler object
                if df.empty:
                    return "No L2VPNS currently exist."

                # Select ordered columns before applying styling
                df = df[ordered_columns]

                # Apply styling at the very end
                styled_df = df.style.set_table_attributes(
                    "style='display:inline; overflow-x: auto;'"
                ).hide_index()

                return styled_df

            elif format == "json":
                return vars(sdx_response)

            else:
                raise ValueError("Invalid format specified. Use 'dataframe' or 'json'.")

        except HTTPError as e:
            status_code = e.response.status_code
            error_details = None

            try:
                error_details = e.response.json().get("error", None)
            except ValueError:
                error_details = e.response.text

            method_messages = {
                200: "OK",
                401: "Not Authorized",
                404: "Service ID not found",
            }

            error_message = method_messages.get(status_code, "Unknown error occurred.")
            self._logger.error(
                f"Failed to retrieve L2VPN. Status code: {status_code}: {error_message}"
            )

            raise SDXException(
                status_code=status_code,
                method_messages=method_messages,
                message=error_message,
                error_details=error_details,
            )
        except Timeout:
            self._logger.error("Request timed out.")
            raise SDXException("The request to create the L2VPN timed out.")
        except RequestException as e:
            logging.error(f"Failed to retrieve L2VPN: {e}")
            raise SDXException(f"Failed to retrieve L2VPN: {e}")

    def get_all_l2vpns(
        self, archived: bool = False, format: str = "dataframe"
    ) -> Union[pd.DataFrame, Dict[str, SDXResponse]]:
        """
        Retrieves all L2VPNs, either archived or active.

        Args:
            archived(bool): If True, retrieve only archived L2VPNs. If False, retrieve only active L2VPNS.
            format (str): The output format, either "dataframe" (default) or "json".

        Returns:
            All l2vpns in the form of a dataframe or json dictionary.

        Raises:
            SDXException: If the API request fails with a known error code and description.
            ValueError: If an invalid parameters are provided.
        """

        if archived:
            url = f"{self.base_url}/l2vpn/{self.VERSION}/archived"
        else:
            url = f"{self.base_url}/l2vpn/{self.VERSION}"

        # self._logger.info(f"Retrieving L2VPNs: URL={url}")

        headers = {
            "Content-Type": "application/json",  # Ensure JSON format
            "Authorization": f"Bearer {self.fabric_token}"
        }
        try:
            response = requests.get(url, headers=headers, timeout=120)
            response.raise_for_status()

            l2vpns_json = response.json()
            # Debug: Print the API response
            # print(json.dumps(l2vpns_json, indent=4))

            # self._logger.info(f"L2VPN retrieval request sent to {url}.")
            # self._logger.info(f"Retrieved L2VPNs successfully: {l2vpns_json}")

            # Parse each L2VPN JSON into SDXResponse objects
            l2vpns = {
                service_id: SDXResponse(l2vpn_data)
                for service_id, l2vpn_data in l2vpns_json.items()
            }

            # Format data for DataFrame if requested
            if format == "dataframe":
                node_info_list = [
                    {
                        "service_id": service_id,
                        **{
                            k: v
                            for k, v in vars(sdx_response).items()
                            if k != "_logger"
                        },  # Convert SDXResponse attributes to dictionary
                    }
                    for service_id, sdx_response in l2vpns.items()
                ]
                return pd.DataFrame(node_info_list)

            elif format == "json":
                return {
                    service_id: vars(sdx_response)
                    for service_id, sdx_response in l2vpns.items()
                }
            else:
                raise ValueError("Invalid format specified. Use 'dataframe' or 'json'.")

        except HTTPError as e:
            status_code = e.response.status_code
            error_details = None

            try:
                error_details = e.response.json().get("error", None)
            except ValueError:
                error_details = e.response.text

            method_messages = {
                200: "OK",
            }

            error_message = method_messages.get(status_code, "Unknown error occurred.")
            self._logger.error(
                f"Failed to retrieve L2VPNs. Status code: {status_code}: {error_message}"
            )
            raise SDXException(
                status_code=status_code,
                method_messages=method_messages,
                message=error_message,
                error_details=error_details,
            )
        except Timeout:
            self._logger.error("Request timed out.")
            raise SDXException("The request to retrieve L2VPN(s) timed out.")
        except RequestException as e:
            self._logger.error(f"Failed to retrieve L2VPN(s): {e}")
            raise SDXException(f"Failed to retrieve L2VPN(s): {e}")

    def delete_l2vpn(self, service_id: str) -> Optional[Dict]:
        """Deletes an L2VPN using the provided L2VPN ID.

        Args:
            service_id (str): The ID of the L2VPN to delete.

        Returns:
            dict: Response from the SDX API.

        Raises:
            SDXException: If the API request fails.
        """
        url = f"{self.base_url}/l2vpn/{self.VERSION}/{service_id}"

        headers = {
            "Content-Type": "application/json",  # Ensure JSON format
            "Authorization": f"Bearer {self.fabric_token}"
        }

        try:
            response = requests.delete(url, headers=headers, timeout=120)
            response.raise_for_status()
            self._logger.info(f"L2VPN deletion request sent to {url}.")
            return response.json() if response.content else None
        except HTTPError as e:
            status_code = e.response.status_code
            error_details = None

            try:
                error_details = e.response.json().get("error", None)
            except ValueError:
                error_details = e.response.text

            method_messages = {
                201: "L2VPN Deleted",
                401: "Not Authorized",
                404: "L2VPN Service ID provided does not exist",
            }

            error_message = method_messages.get(status_code, "Unknown error occurred.")
            self._logger.error(
                f"Failed to delete L2VPN. Status code: {status_code}: {error_message}"
            )

            raise SDXException(
                status_code=status_code,
                method_messages=method_messages,
                message=error_message,
                error_details=error_details,
            )

        except Timeout:
            self._logger.error("Request timed out.")
            raise SDXException("The request to delete the L2VPN timed out.")

        except RequestException as e:
            self._logger.error(f"Failed to delete L2VPN: {e}")
            raise SDXException(message=f"Failed to delete L2VPN: {e}")

    def get_available_ports(
        self, format: str = "dataframe"
    ) -> Union[pd.DataFrame, List[Dict[str, str]]]:
        """Fetches and returns a list of available ports from the SDX topology.

        Args:
            format (str): The output format, either "dataframe" (default) or "json".

        Returns:
            Union[pd.DataFrame, List[Dict[str, str]]]: The available ports in the specified format.

        Raises:
            SDXException: If the API request fails or returns an error.
        """
<<<<<<< HEAD

=======
>>>>>>> 68290b80
        try:
            topology = self.get_topology()
            # print(f"DEBUG: get_topology() returned {type(topology)}")
            vlan_usage = self._get_vlans_in_use()
<<<<<<< HEAD

            topology_url = f"{self.base_url}/topology"

            headers = {
                "Content-Type": "application/json",  # Ensure JSON format
                "Authorization": f"Bearer {self.fabric_token}"
            }
            response = requests.get(topology_url, headers=headers, timeout=10)
            response.raise_for_status()
            data = response.json()


=======

>>>>>>> 68290b80
            # Get available ports from SDXTopologyResponse
            available_ports = topology.get_available_ports()

            # Format ports
            formatted_ports = [
                self._format_port(port, vlan_usage) for port in available_ports
            ]

            # Return in the requested format
            if format == "dataframe":

                df = pd.DataFrame(formatted_ports, index=None)

                # Perform the empty check on the actual DataFrame, not the Styler object
                if df.empty:
                    return "No Ports currently exist."

                return df

            elif format == "json":
                return formatted_ports
            else:
                raise ValueError("Invalid format specified. Use 'dataframe' or 'json'.")

        except SDXException as e:
            self._logger.error(f"Failed to retrieve available ports: {e}.")
            raise

    def _format_port(
        self, port: Port, vlan_usage: Dict[str, List[int]]
    ) -> Dict[str, str]:
        """Formats port data for display, using precomputed VLAN usage."""
        domain, device, port_number = self._parse_port_id(port.id)
        vlan_range = self._get_vlan_range(port, vlan_usage)
        vlans_in_use = vlan_usage.get(port.id, [])  # Lookup VLANs in use

        return {
            "Port ID": port.id,
            "Domain": domain,
            "Device": device,
            "Port #": port_number,
            "Status": port.status.value,
            "Entities": ", ".join(port.entities) if port.entities else "None",
            "VLANs Available": vlan_range,
            "VLANs in Use": "; ".join(map(str, vlans_in_use))
            if vlans_in_use
            else "None",
        }

    def _parse_port_id(self, port_id: str) -> Tuple[str, str, str]:
        """Parses the port ID to extract domain, device, and port number."""
        match = re.match(r"urn:sdx:port:(.*?):(.*?):(.*?)$", port_id)
        if match:
            return match.group(1), match.group(2), match.group(3)

        # Log the error and continue
        self._logger.error(f"Invalid port ID format: {port_id}")
        return port_id, "Invalid Format", "Invalid Format"

    def _get_vlan_range(self, port: Port, vlans_in_use: Dict[str, List[int]]) -> str:
        """Extracts VLAN availability range from the Port services attribute."""

        try:
            vlan_data = port.services.get("l2vpn-ptp", {}).get("vlan_range", [])
            in_use = set(vlans_in_use.get(port.id, []))

            if (
                vlan_data
                and isinstance(vlan_data, list)
                and all(len(v) == 2 for v in vlan_data)
            ):
                available_vlans = []

                for start, end in vlan_data:
                    vlan_set = set(range(start, end + 1))  # Generate VLAN range
                    vlan_set.difference_update(in_use)

                if vlan_set:
                    sorted_vlans = sorted(vlan_set)
                    range_start = range_end = sorted_vlans[0]

                    for vlan in sorted_vlans[1:]:
                        if vlan == range_end + 1:
                            range_end = vlan  # Expand the range
                        else:
                            available_vlans.append(
                                f"{range_start}-{range_end}"
                                if range_start != range_end
                                else str(range_start)
                            )
                            range_start = range_end = vlan  # Start a new range

                    # Add the last range
                    available_vlans.append(
                        f"{range_start}-{range_end}"
                        if range_start != range_end
                        else str(range_start)
                    )

            return ", ".join(available_vlans) if available_vlans else "None"

        except Exception as e:
            self._logger.error(f"Error extracting VLAN range from port {port.id}: {e}")

        return "None"

    def _get_vlans_in_use(self) -> Dict[str, List[int]]:
        """
        Retrieves VLANs in use for all ports by matching them with L2VPNs.

        Returns:
            Dict[str, List[int]]: A dictionary where keys are port IDs and values are lists of VLANs in use.
        """
        vlan_usage = {}

        try:
            l2vpns = self.get_all_l2vpns(format="json")  # Retrieve all active L2VPNs

            for service_id, l2vpn in l2vpns.items():
                for endpoint in l2vpn.get("endpoints", []):
                    port_id = endpoint.get("port_id")
                    vlan_value = endpoint.get("vlan")
                    # print(vlan_value)

                    if port_id not in vlan_usage:
                        vlan_usage[port_id] = set()  # Initialize VLAN set

                    if isinstance(vlan_value, str) and ":" in vlan_value:
                        start, end = map(int, vlan_value.split(":"))
                        vlan_usage[port_id].update(range(start, end + 1))
                    elif isinstance(vlan_value, str) and vlan_value.isdigit():
                        vlan_usage[port_id].add(int(vlan_value))

            # Convert sets to sorted lists
            return {port_id: sorted(vlans) for port_id, vlans in vlan_usage.items()}

        except SDXException as e:
            self._logger.error(f"Error retrieving VLAN usage: {e}")
            return {}

    def get_topology(self) -> Topology:
        """
        Fetches the topology from the SDX controller and returns an Topology object.
        """
        url = f"{self.base_url}/topology"

        try:
            response = requests.get(
                url, auth=(self.http_username, self.http_password), timeout=10
            )
            response.raise_for_status()

            # First, parse the raw response
            raw_topology = SDXTopologyResponse.from_json(response.json())

            # print(f"DEBUG: get_topology() returned {type(raw_topology)}")

            # Convert it to processed topology
            return Topology(
                name=raw_topology.name,
                id=raw_topology.id,
                version=raw_topology.version,
                timestamp=raw_topology.timestamp,
                model_version=raw_topology.model_version,
                nodes=raw_topology.nodes,
                links=raw_topology.links,
                services=raw_topology.services,
            )

        except (HTTPError, Timeout, RequestException) as e:
            self._logger.error(f"Failed to retrieve topology: {e}")
            raise SDXException(f"Failed to retrieve topology: {e}")

    def search(self, search_term: str, search_type: str) -> pd.DataFrame:
        """
        Generalized search method for both entities and ports.

        Args:
            search_term (str): The search query (e.g., "Ampath", "FIU").
            search_type (str): The type of search - either "ports" or "entities".

        Returns:
            pd.DataFrame: A DataFrame containing matching search results.
        """
        topology = self.get_topology()
        vlan_usage = self._get_vlans_in_use()

        # print("DEBUG: VLAN Usage:", vlan_usage)
        # print("DEBUG: VLAN Usage Keys:", vlan_usage.keys())

        if search_type == "ports":
            filtered_ports = topology.search_ports(search_term)
        elif search_type == "entities":
            filtered_ports = topology.search_entities(search_term)
        else:
            raise ValueError("Invalid search type. Use 'ports' or 'entities'.")

        # print("DEBUG: Filtered Ports:", [port.id for port in filtered_ports])

        formatted_ports = [
            self._format_port(port, vlan_usage) for port in filtered_ports
        ]

        return pd.DataFrame(formatted_ports)

    def interactive_search(self):
        """
        Interactive version of the search function that allows users to choose
        between searching ports or entities using a dropdown and input box.

        - If running in a **script**, it prompts for input.
        - If running in **Jupyter Notebook**, it uses dropdowns & text fields.
        """

        def perform_search(search_term, search_type):
            """Handles the search and displays results."""
            search_term = search_term.strip()
            if search_term:
                self.search(search_term, search_type)

        # Detect Jupyter Notebook
        if "ipykernel" in sys.modules:
            print("Interactive Mode Enabled: Select search type and enter a query.")

            # Create dropdown for search type
            search_type_dropdown = widgets.Dropdown(
                options=["ports", "entities"],
                value="ports",
                description="Type:",
                disabled=False,
            )

            # Create text input for search term
            search_box = widgets.Text(
                placeholder="Enter a search term...",
                description="Search:",
                continuous_update=False,
            )

            # Callback function
            def on_search_change(change):
                perform_search(search_box.value, search_type_dropdown.value)

            # Bind function to both dropdown & text box
            search_box.observe(on_search_change, names="value")
            search_type_dropdown.observe(on_search_change, names="value")

            # Display widgets
            display(search_type_dropdown, search_box)

        else:
            # Terminal-based input
            search_type = (
                input("Enter search type ('ports' or 'entities'): ").strip().lower()
            )
            search_term = input("Enter search term: ").strip()
            perform_search(search_term, search_type)

    def search_ports(self, search_term: str) -> pd.DataFrame:
        """
        Searches for ports based on a substring in the port name.
        """
        topology = self.get_topology()
        filtered_ports = topology.search_ports(search_term)

        df = pd.DataFrame([port.__dict__ for port in filtered_ports])
        df = df[df["nni"] == ""]
        df = df.drop(columns=["nni"])
        df = df.reset_index(drop=True)

        # # Apply styling at the very end
        # styled_df = df.style.set_table_attributes("style='display:inline; overflow-x: auto;'").hide_index()

        # return styled_df

        return df

    def search_entities(self, search_term: str) -> pd.DataFrame:
        """
        Searches for ports based on entities.
        """
        topology = self.get_topology()
        filtered_ports = topology.search_entities(search_term)

        df = pd.DataFrame([port.__dict__ for port in filtered_ports])
        df = df[df["nni"] == ""]
        df = df.drop(columns=["nni"])
        df = df.reset_index(drop=True)

        return df

    # Utility Methods
    def __str__(self) -> str:
        """Returns a string description of the SDXClient instance."""
        return (
            f"SDXClient(name={self.name}, endpoints={self.endpoints}, "
            f"description={self.description}, notifications={self.notifications}, "
            f"scheduling={self.scheduling}, qos_metrics={self.qos_metrics}, "
            f"base_url={self.base_url})"
        )

    def __repr__(self) -> str:
        """Returns a string representation of the SDXClient instance."""
        return (
            f"SDXClient(name={self.name}, endpoints={self.endpoints}, "
            f"description={self.description}, notifications={self.notifications}, "
            f"scheduling={self.scheduling}, qos_metrics={self.qos_metrics}, "
            f"base_url={self.base_url})"
        )<|MERGE_RESOLUTION|>--- conflicted
+++ resolved
@@ -1007,16 +1007,11 @@
         Raises:
             SDXException: If the API request fails or returns an error.
         """
-<<<<<<< HEAD
-
-=======
->>>>>>> 68290b80
+
         try:
             topology = self.get_topology()
             # print(f"DEBUG: get_topology() returned {type(topology)}")
             vlan_usage = self._get_vlans_in_use()
-<<<<<<< HEAD
-
             topology_url = f"{self.base_url}/topology"
 
             headers = {
@@ -1027,10 +1022,6 @@
             response.raise_for_status()
             data = response.json()
 
-
-=======
-
->>>>>>> 68290b80
             # Get available ports from SDXTopologyResponse
             available_ports = topology.get_available_ports()
 
